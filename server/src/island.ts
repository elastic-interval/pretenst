/*
 * Copyright (c) 2019. Beautiful Code BV, Rotterdam, Netherlands
 * Licensed under GNU GENERAL PUBLIC LICENSE Version 3.
 */

import {
    ADJACENT,
    calculateHexalotId,
    equals,
    extractIslandData,
    fillIsland,
    findParentHexalot,
    findSpot,
    HEXALOT_SHAPE,
    ICoords,
    IHexalot,
    IIsland,
    ISpot,
    plus,
    Surface,
    ZERO,
} from "./island-logic"
import { DataStore } from "./store"
import { HexalotID } from "./types"

<<<<<<< HEAD
enum Surface {
    Unknown = "unknown",
    Land = "land",
    Water = "water",
}

interface ISpot {
    // REQUIRED
    coords: ICoords
    surface: Surface
    adjacentHexalots: IHexalot[]

    // OPTIONAL
    adjacentSpots?: ISpot[]
    memberOfHexalot?: IHexalot[]
    centerOfHexalot?: IHexalot
    connected?: boolean
}

interface IHexalot {
    // REQUIRED
    spots: ISpot[]
    coords: ICoords
    nonce: number
    childHexalots: IHexalot[]

    // OPTIONAL
    id?: HexalotID
    genomeData?: string
}

interface IHexalotIndexed extends IHexalot {
    index: number
}

const ZERO: ICoords = {x: 0, y: 0}
const coordsEquals = (a: ICoords, b: ICoords): boolean => a.x === b.x && a.y === b.y
const coordSort = (a: ICoords, b: ICoords): number =>
    a.y < b.y ?
        -1 :
        a.y > b.y ?
            1 :
            a.x < b.x ?
                -1 :
                a.x > b.x ?
                    1 :
                    0

function coordsToString({x, y}: ICoords): string {
    return `${x},${y}`
}

const plus = (a: ICoords, b: ICoords): ICoords => {
    return {x: a.x + b.x, y: a.y + b.y}
}

const padRightTo4 = (s: string): string => s.length < 4 ? padRightTo4(s + "0") : s

function spotsToHex(spots: ISpot[]): string {
    const land = spots.map(spot => spot.surface === Surface.Land ? "1" : "0")
    const nybbleStrings = land.map((l, index, array) =>
        (index % 4 === 0) ? array.slice(index, index + 4).join("") : undefined)
    const nybbleChars = nybbleStrings.map(chunk => {
        if (chunk) {
            return parseInt(padRightTo4(chunk), 2).toString(16)
        } else {
            return ""
        }
    })
    return nybbleChars.join("")
}

=======
>>>>>>> f2ef93b7
function hexalotIDToSurfaces(hexalotID: HexalotID): Surface[] {
    function* surfaceIterator(): Iterable<Surface> {
        for (const nybStr of hexalotID.split("")) {
            const nyb = parseInt(nybStr, 16)
            for (let bit = 0; bit < 4; bit++) {
                const surface: Surface = (nyb & (0x1 << (3 - bit))) !== 0 ?
                    Surface.Land :
                    Surface.Water
                yield surface
            }
        }
    }

    return [...surfaceIterator()].slice(0, 127)
}

export interface IJourneyData {
    hexalots: string[]
}

export class Island implements IIsland {

    public spots: ISpot[] = []
    public hexalots: IHexalot[] = []

    constructor(readonly name: string, readonly store: DataStore, readonly islandName: string) {
    }

    public async load(): Promise<void> {
        const data = await this.store.getIslandData(this.islandName)
        if (!data) {
            this.spots = []
            this.hexalots = []
            return
        }
<<<<<<< HEAD
        this.apply(data)
=======
        fillIsland(data, this)
>>>>>>> f2ef93b7
    }

    public async save(): Promise<void> {
        return this.store.setIslandData(this.islandName, extractIslandData(this))
    }

    public async claimHexalot(center: ICoords, lotID: HexalotID, genomeData: string): Promise<void> {
        if (await this.store.getGenomeData(lotID) !== undefined) {
            throw new Error("hexalot already claimed")
        }
        let lot: IHexalot
        if (this.hexalots.length === 0) {
            // GENESIS LOT
            if (!equals(center, ZERO)) {
                throw new Error("genesis lot must have coords 0,0")
            }
            lot = this.getOrCreateHexalot(undefined, ZERO)
        } else {
            const centerSpot = findSpot(this, center)
            if (!centerSpot) {
                throw new Error("center spot doesn't exist")
            }
            lot = this.hexalotAroundSpot(centerSpot)
        }
        lot.id = lotID
        const surfaces = hexalotIDToSurfaces(lotID)
        lot.spots.forEach((spot, i) => {
            spot.surface = surfaces[i]
        })
        await this.save()
        await this.store.setGenomeData(lotID, genomeData)
    }

<<<<<<< HEAD
    public findHexalot(id: HexalotID): IHexalot | undefined {
        return this.hexalots.find(hexalot => hexalot.id === id)
    }

    private refreshStructure(): void {
        this.spots.forEach(spot => {
            spot.adjacentSpots = this.getAdjacentSpots(spot)
            spot.connected = spot.adjacentSpots.length < 6
        })
        let flowChanged = true
        while (flowChanged) {
            flowChanged = false
            this.spots.forEach(spot => {
                if (!spot.connected) {
                    const connectedByAdjacent = spot.adjacentSpots!
                        .find(adj => (adj.surface === spot.surface) && !!adj.connected)
                    if (connectedByAdjacent) {
                        spot.connected = true
                        flowChanged = true
                    }
                }
            })
        }
        this.spots.forEach(refreshSpot)
    }

    // ================================================================================================

    private apply(pattern: IslandData): void {
        let hexalot: IHexalot | undefined = this.getOrCreateHexalot(undefined, ZERO)
        const stepStack = pattern.hexalots.split("").reverse().map(Number)
        const hexalotStack: IHexalot[] = []
        while (stepStack.length > 0) {
            const step = stepStack.pop()
            switch (step) {
                case STOP_STEP:
                    hexalot = hexalotStack.pop()
                    break
                case BRANCH_STEP:
                    if (hexalot) {
                        hexalotStack.push(hexalot)
                    }
                    break
                case 1:
                case 2:
                case 3:
                case 4:
                case 5:
                case 6:
                    if (hexalot) {
                        hexalot = this.hexalotAroundSpot(hexalot.spots[step])
                    }
                    break
                default:
                    console.error("Error step")
            }
        }
        const hexChars = pattern.spots ? pattern.spots.split("") : []
        const numbers = hexChars.map(hexChar => parseInt(hexChar, 16))
        const booleanArrays = numbers.map(nyb => {
            const b0 = (nyb & (0x1 << 3)) !== 0
            const b1 = (nyb & (0x1 << 2)) !== 0
            const b2 = (nyb & (0x1 << 1)) !== 0
            const b3 = (nyb & (0x1 << 0)) !== 0
            return [b0, b1, b2, b3]
        })
        const landStack = [].concat.apply([], booleanArrays).reverse()
        this.spots.sort(sortSpotsOnCoord)
        if (landStack.length) {
            this.spots.forEach(spot => {
                const land = landStack.pop()
                spot.surface = land ? Surface.Land : Surface.Water
            })
        }
        this.refreshStructure()
    }

    private hexalotAroundSpot(spot: ISpot): IHexalot {
        const adjacentMaxNonce = hexalotWithMaxNonce(spot.adjacentHexalots)
        return this.getOrCreateHexalot(adjacentMaxNonce, spot.coords)
    }

    private getOrCreateHexalot(parent: IHexalot | undefined, coords: ICoords): IHexalot {
        const existing = this.hexalots.find(existingHexalot => coordsEquals(existingHexalot.coords, coords))
=======
    public getOrCreateHexalot(parent: IHexalot | undefined, coords: ICoords): IHexalot {
        const existing = this.hexalots.find(existingHexalot => equals(existingHexalot.coords, coords))
>>>>>>> f2ef93b7
        if (existing) {
            return existing
        }
        return this.createHexalot(coords, parent)
    }

<<<<<<< HEAD
    private createHexalot(coords: ICoords, parent: IHexalot | undefined) {
=======
    public hexalotAroundSpot(spot: ISpot): IHexalot {
        return this.getOrCreateHexalot(findParentHexalot(spot), spot.coords)
    }

    // ================================================================================================

    private createHexalot(parent: IHexalot | undefined, coords: ICoords): IHexalot {
>>>>>>> f2ef93b7
        const spots = HEXALOT_SHAPE.map(c => this.getOrCreateSpot(plus(c, coords)))
        const hexalot: IHexalot = {
            id: "?",
            nonce: parent ? parent.nonce + 1 : 0,
            coords,
            spots,
            childHexalots: [],
            visited: false,
        }
        calculateHexalotId(hexalot)
        for (const adjacent of ADJACENT) {
            const adjacentSpot = this.getOrCreateSpot(plus(coords, adjacent))
            adjacentSpot.adjacentHexalots.push(hexalot)
        }
        if (parent) {
            parent.childHexalots.push(hexalot)
        }
        this.hexalots.push(hexalot)
        return hexalot
    }

    private getOrCreateSpot(coords: ICoords): ISpot {
        const existing = findSpot(this, coords)
        if (existing) {
            return existing
        }
        const spot: ISpot = {
            coords,
            surface: Surface.Unknown,
            adjacentSpots: [],
            adjacentHexalots: [],
            connected: false,
        }
        this.spots.push(spot)
        return spot
    }

    // @ts-ignore
    private checkSurfaces(center: ICoords, surfaces: Surface[]): void {
        const illegalSpots = surfaces
            .map((surface, i) => {
                const coords = plus(center, HEXALOT_SHAPE[i])
                const spot = findSpot(this, coords)!
                if (spot.surface === surface) {
                    return undefined
                }
                return spot.coords
            })
            .filter(u => u !== undefined)
        if (illegalSpots.length > 0) {
            throw new Error(`illegal spots: ${JSON.stringify(illegalSpots)}`)
        }
    }
}<|MERGE_RESOLUTION|>--- conflicted
+++ resolved
@@ -23,81 +23,6 @@
 import { DataStore } from "./store"
 import { HexalotID } from "./types"
 
-<<<<<<< HEAD
-enum Surface {
-    Unknown = "unknown",
-    Land = "land",
-    Water = "water",
-}
-
-interface ISpot {
-    // REQUIRED
-    coords: ICoords
-    surface: Surface
-    adjacentHexalots: IHexalot[]
-
-    // OPTIONAL
-    adjacentSpots?: ISpot[]
-    memberOfHexalot?: IHexalot[]
-    centerOfHexalot?: IHexalot
-    connected?: boolean
-}
-
-interface IHexalot {
-    // REQUIRED
-    spots: ISpot[]
-    coords: ICoords
-    nonce: number
-    childHexalots: IHexalot[]
-
-    // OPTIONAL
-    id?: HexalotID
-    genomeData?: string
-}
-
-interface IHexalotIndexed extends IHexalot {
-    index: number
-}
-
-const ZERO: ICoords = {x: 0, y: 0}
-const coordsEquals = (a: ICoords, b: ICoords): boolean => a.x === b.x && a.y === b.y
-const coordSort = (a: ICoords, b: ICoords): number =>
-    a.y < b.y ?
-        -1 :
-        a.y > b.y ?
-            1 :
-            a.x < b.x ?
-                -1 :
-                a.x > b.x ?
-                    1 :
-                    0
-
-function coordsToString({x, y}: ICoords): string {
-    return `${x},${y}`
-}
-
-const plus = (a: ICoords, b: ICoords): ICoords => {
-    return {x: a.x + b.x, y: a.y + b.y}
-}
-
-const padRightTo4 = (s: string): string => s.length < 4 ? padRightTo4(s + "0") : s
-
-function spotsToHex(spots: ISpot[]): string {
-    const land = spots.map(spot => spot.surface === Surface.Land ? "1" : "0")
-    const nybbleStrings = land.map((l, index, array) =>
-        (index % 4 === 0) ? array.slice(index, index + 4).join("") : undefined)
-    const nybbleChars = nybbleStrings.map(chunk => {
-        if (chunk) {
-            return parseInt(padRightTo4(chunk), 2).toString(16)
-        } else {
-            return ""
-        }
-    })
-    return nybbleChars.join("")
-}
-
-=======
->>>>>>> f2ef93b7
 function hexalotIDToSurfaces(hexalotID: HexalotID): Surface[] {
     function* surfaceIterator(): Iterable<Surface> {
         for (const nybStr of hexalotID.split("")) {
@@ -133,11 +58,7 @@
             this.hexalots = []
             return
         }
-<<<<<<< HEAD
-        this.apply(data)
-=======
         fillIsland(data, this)
->>>>>>> f2ef93b7
     }
 
     public async save(): Promise<void> {
@@ -171,104 +92,14 @@
         await this.store.setGenomeData(lotID, genomeData)
     }
 
-<<<<<<< HEAD
-    public findHexalot(id: HexalotID): IHexalot | undefined {
-        return this.hexalots.find(hexalot => hexalot.id === id)
-    }
-
-    private refreshStructure(): void {
-        this.spots.forEach(spot => {
-            spot.adjacentSpots = this.getAdjacentSpots(spot)
-            spot.connected = spot.adjacentSpots.length < 6
-        })
-        let flowChanged = true
-        while (flowChanged) {
-            flowChanged = false
-            this.spots.forEach(spot => {
-                if (!spot.connected) {
-                    const connectedByAdjacent = spot.adjacentSpots!
-                        .find(adj => (adj.surface === spot.surface) && !!adj.connected)
-                    if (connectedByAdjacent) {
-                        spot.connected = true
-                        flowChanged = true
-                    }
-                }
-            })
-        }
-        this.spots.forEach(refreshSpot)
-    }
-
-    // ================================================================================================
-
-    private apply(pattern: IslandData): void {
-        let hexalot: IHexalot | undefined = this.getOrCreateHexalot(undefined, ZERO)
-        const stepStack = pattern.hexalots.split("").reverse().map(Number)
-        const hexalotStack: IHexalot[] = []
-        while (stepStack.length > 0) {
-            const step = stepStack.pop()
-            switch (step) {
-                case STOP_STEP:
-                    hexalot = hexalotStack.pop()
-                    break
-                case BRANCH_STEP:
-                    if (hexalot) {
-                        hexalotStack.push(hexalot)
-                    }
-                    break
-                case 1:
-                case 2:
-                case 3:
-                case 4:
-                case 5:
-                case 6:
-                    if (hexalot) {
-                        hexalot = this.hexalotAroundSpot(hexalot.spots[step])
-                    }
-                    break
-                default:
-                    console.error("Error step")
-            }
-        }
-        const hexChars = pattern.spots ? pattern.spots.split("") : []
-        const numbers = hexChars.map(hexChar => parseInt(hexChar, 16))
-        const booleanArrays = numbers.map(nyb => {
-            const b0 = (nyb & (0x1 << 3)) !== 0
-            const b1 = (nyb & (0x1 << 2)) !== 0
-            const b2 = (nyb & (0x1 << 1)) !== 0
-            const b3 = (nyb & (0x1 << 0)) !== 0
-            return [b0, b1, b2, b3]
-        })
-        const landStack = [].concat.apply([], booleanArrays).reverse()
-        this.spots.sort(sortSpotsOnCoord)
-        if (landStack.length) {
-            this.spots.forEach(spot => {
-                const land = landStack.pop()
-                spot.surface = land ? Surface.Land : Surface.Water
-            })
-        }
-        this.refreshStructure()
-    }
-
-    private hexalotAroundSpot(spot: ISpot): IHexalot {
-        const adjacentMaxNonce = hexalotWithMaxNonce(spot.adjacentHexalots)
-        return this.getOrCreateHexalot(adjacentMaxNonce, spot.coords)
-    }
-
-    private getOrCreateHexalot(parent: IHexalot | undefined, coords: ICoords): IHexalot {
-        const existing = this.hexalots.find(existingHexalot => coordsEquals(existingHexalot.coords, coords))
-=======
     public getOrCreateHexalot(parent: IHexalot | undefined, coords: ICoords): IHexalot {
         const existing = this.hexalots.find(existingHexalot => equals(existingHexalot.coords, coords))
->>>>>>> f2ef93b7
         if (existing) {
             return existing
         }
-        return this.createHexalot(coords, parent)
+        return this.createHexalot(parent, coords)
     }
 
-<<<<<<< HEAD
-    private createHexalot(coords: ICoords, parent: IHexalot | undefined) {
-=======
     public hexalotAroundSpot(spot: ISpot): IHexalot {
         return this.getOrCreateHexalot(findParentHexalot(spot), spot.coords)
     }
@@ -276,7 +107,6 @@
     // ================================================================================================
 
     private createHexalot(parent: IHexalot | undefined, coords: ICoords): IHexalot {
->>>>>>> f2ef93b7
         const spots = HEXALOT_SHAPE.map(c => this.getOrCreateSpot(plus(c, coords)))
         const hexalot: IHexalot = {
             id: "?",
