--- conflicted
+++ resolved
@@ -10,10 +10,7 @@
 mod view;
 mod world;
 mod tenscript;
-<<<<<<< HEAD
+pub mod app;
 mod fabric_logic;
 mod example;
-mod test;
-=======
-pub mod app;
->>>>>>> 9c0a58ba
+mod test;