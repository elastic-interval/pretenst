[package]
name = "eig"
version = "0.1.0"
authors = ["Gerald de Jong <geralddejong@gmail.com>"]
edition = "2021"

[dependencies]
wasm-bindgen = "0.2.83"
<<<<<<< HEAD
fast_inv_sqrt = "~1.0"
cgmath = "0.18.0"
=======
cgmath = "0.18.0"
fast_inv_sqrt = "~1.0"
egui = "0.19.0"
three-d = { version = "0.13.0", features = ["egui", "egui-gui"] }
eframe = { version = "0.19.0", features = ["persistence"] }
serde = { version = "1", features = ["derive"] } # You only need this if you want app persistence
chrono = "0.4.22"
egui_demo_lib = { version = "0.19.0", features = ["syntax_highlighting", "serde"] }

# native:
[target.'cfg(not(target_arch = "wasm32"))'.dependencies]
tracing-subscriber = "0.3"

# web:
[target.'cfg(target_arch = "wasm32")'.dependencies]
log = "0.4"
wasm-bindgen = "0.2"
wasm-bindgen-futures = "0.4"
console_error_panic_hook = "0.1"
console_log = "0.2"

[profile.release]
opt-level = 2 # fast and small wasm

[patch.crates-io]
>>>>>>> 9c0a58ba

[lib]
crate-type = ["cdylib", "rlib"]

# `wasm-opt` is on by default in for the release profile, but it can be
# disabled by setting it to `false`
[package.metadata.wasm-pack.profile.release]
wasm-opt = false<|MERGE_RESOLUTION|>--- conflicted
+++ resolved
@@ -5,13 +5,8 @@
 edition = "2021"
 
 [dependencies]
-wasm-bindgen = "0.2.83"
-<<<<<<< HEAD
 fast_inv_sqrt = "~1.0"
 cgmath = "0.18.0"
-=======
-cgmath = "0.18.0"
-fast_inv_sqrt = "~1.0"
 egui = "0.19.0"
 three-d = { version = "0.13.0", features = ["egui", "egui-gui"] }
 eframe = { version = "0.19.0", features = ["persistence"] }
@@ -35,7 +30,6 @@
 opt-level = 2 # fast and small wasm
 
 [patch.crates-io]
->>>>>>> 9c0a58ba
 
 [lib]
 crate-type = ["cdylib", "rlib"]
