--- conflicted
+++ resolved
@@ -83,44 +83,6 @@
 
 export function intervalRoleName(intervalRole: IntervalRole, long?: boolean): string {
     switch (intervalRole) {
-<<<<<<< HEAD
-        case IntervalRole.PhiPush:
-            return long ? "Phi Push" : "PP"
-        case IntervalRole.RootPush:
-            return long ? "Root Push" :"RP"
-        case IntervalRole.PhiTriangle:
-            return long ? "Phi Triangle" :"PT"
-        case IntervalRole.Ring:
-            return long ? "Ring" :"RI"
-        case IntervalRole.Twist:
-            return long ? "Twist" :"TW"
-        case IntervalRole.InterTwist:
-            return long ? "Intertwist" :"IT"
-        case IntervalRole.Cross:
-            return long ? "Cross" :"CR"
-        case IntervalRole.BowMid:
-            return long ? "Bow-mid" :"BM"
-        case IntervalRole.BowEnd:
-            return long ? "Bow-end" : "BE"
-        case IntervalRole.RibbonPush:
-            return "RP"
-        case IntervalRole.RibbonShort:
-            return "RS"
-        case IntervalRole.RibbonLong:
-            return "RL"
-        case IntervalRole.RibbonHanger:
-            return "RH"
-        case IntervalRole.FaceConnector:
-            return "FC"
-        case IntervalRole.FaceDistancer:
-            return "FD"
-        case IntervalRole.FaceAnchor:
-            return "FA"
-        case IntervalRole.SpherePush:
-            return "SB"
-        case IntervalRole.SpherePull:
-            return "SC"
-=======
         case IntervalRole.Push:
             return long ? "Push" : "P+"
         case IntervalRole.Pull:
@@ -145,7 +107,6 @@
             return long ? "Bow-end" : "BE"
         case IntervalRole.DistancerPull:
             return long ? "Distancer Pull" : "DP"
->>>>>>> 1629f27e
         default:
             return "?"
     }
@@ -175,12 +136,7 @@
     switch (intervalRole) {
         case IntervalRole.PhiPush:
         case IntervalRole.RootPush:
-<<<<<<< HEAD
-        case IntervalRole.RibbonPush:
-        case IntervalRole.SpherePush:
-=======
         case IntervalRole.Push:
->>>>>>> 1629f27e
             return true
     }
     return false
