--- conflicted
+++ resolved
@@ -55,8 +55,6 @@
     pushes: IInterval[]
     pulls: IInterval[]
     removed: boolean
-<<<<<<< HEAD
-=======
 }
 
 export interface IFacePair {
@@ -68,7 +66,6 @@
 export interface IOperations {
     selectedFaces: IFace[]
     facePairs: IFacePair[]
->>>>>>> ee0eebba
 }
 
 export interface IPushDefinition {
@@ -189,15 +186,6 @@
     faces: IFace[]
 }
 
-<<<<<<< HEAD
-export interface IFacePair {
-    faceA: IFace
-    faceB: IFace
-    distance: number
-}
-
-=======
->>>>>>> ee0eebba
 export function initialBrick(index: number, base: Triangle, scale: IPercent): IBrick {
     return {index, base, scale, joints: [], pushes: [], pulls: [], rings: [[], [], [], []], faces: []}
 }
