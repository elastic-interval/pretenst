--- conflicted
+++ resolved
@@ -30,11 +30,7 @@
 
 export class TensegrityBuilder {
 
-<<<<<<< HEAD
-    private initialFacePairs: IFacePair[] = []
-=======
     private faceMarks: Record<number, IFace[]> = {}
->>>>>>> ee0eebba
 
     constructor(public readonly fabric: TensegrityFabric) {
     }
@@ -68,37 +64,6 @@
         return brickB
     }
 
-<<<<<<< HEAD
-    public addFacePair(faceA: IFace, faceB: IFace): IFacePair {
-        const instance = this.fabric.instance
-        const distance = instance.faceMidpoint(faceA.index).distanceTo(instance.faceMidpoint(faceB.index))
-        const brickPair: IFacePair = {faceA, faceB, distance}
-        this.initialFacePairs.push(brickPair)
-        return brickPair
-    }
-
-    public get initialPairs(): IFacePair[] {
-        return this.initialFacePairs.map(pair => {
-            const findByJoints = (face: IFace): IFace => {
-                this.fabric.faces.find(({index, joints}) => (
-                    joints[0].index === face.joints[0].index
-                ))
-                return face
-            }
-            const faceA = findByJoints(pair.faceA)
-            const faceB = findByJoints(pair.faceB)
-            const instance = this.fabric.instance
-            const distance = instance.faceMidpoint(faceA.index).distanceTo(instance.faceMidpoint(faceB.index))
-            return {faceA, faceB, distance}
-        })
-    }
-
-    public tightenFacePairs(beforePairs: IFacePair[], approach: number): IFacePair[] | undefined {
-        const afterPairs = beforePairs.filter(pair => {
-            const scaleSum = percentToFactor(pair.faceA.brick.scale) + percentToFactor(pair.faceB.brick.scale)
-            const connectorScale = factorToPercent(scaleSum / 2)
-            const step = scaleSum * approach
-=======
     public faceEffects(faces: IFace[]): IFacePair[] {
         switch (faces.length) {
             case 2:
@@ -147,7 +112,6 @@
             } else if (pair.distance < step * 10) {
                 step /= 10
             }
->>>>>>> ee0eebba
             if (pair.distance - step < 0) {
                 if (!this.connectBricks(pair.faceA, pair.faceB, connectorScale)) {
                     console.log("Unable to connect")
@@ -157,11 +121,7 @@
             pair.distance -= step
             return true
         })
-<<<<<<< HEAD
-        return afterPairs.length === beforePairs.length ? undefined : afterPairs
-=======
         return newPairs.length === facePairs.length ? undefined : newPairs
->>>>>>> ee0eebba
     }
 
     public optimize(): void {
