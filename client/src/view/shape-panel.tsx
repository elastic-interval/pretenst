/*
 * Copyright (c) 2019. Beautiful Code BV, Rotterdam, Netherlands
 * Licensed under GNU GENERAL PUBLIC LICENSE Version 3.
 */

import * as React from "react"
import { useEffect, useState } from "react"
import {
    FaArrowDown,
    FaArrowUp,
    FaCompass,
    FaExpandArrowsAlt,
    FaFutbol,
    FaHandPointUp,
    FaLink,
    FaMagic,
    FaSlidersH,
    FaVolleyballBall,
} from "react-icons/all"
import { Button, ButtonGroup } from "reactstrap"
import { BehaviorSubject } from "rxjs"

import { lengthFeatureToRole } from "../fabric/fabric-engine"
import { FloatFeature } from "../fabric/fabric-features"
import { IFabricState } from "../fabric/fabric-state"
<<<<<<< HEAD
import { IFace } from "../fabric/tensegrity-brick-types"
=======
import { IOperations } from "../fabric/tensegrity-brick-types"
>>>>>>> ee0eebba
import { TensegrityFabric } from "../fabric/tensegrity-fabric"

import { roleColorString } from "./materials"

<<<<<<< HEAD
export function ShapePanel({
                               fabric, features, selectedFaces, addFacePair,
                               clearSelectedFaces, app$,
                           }: {
    fabric: TensegrityFabric,
    features: FloatFeature[]
    selectedFaces: IFace[],
    addFacePair: (faceA: IFace, faceB: IFace) => void,
    clearSelectedFaces: () => void,
=======
export function ShapePanel({fabric, features, app$, operations$}: {
    fabric: TensegrityFabric,
    features: FloatFeature[]
>>>>>>> ee0eebba
    app$: BehaviorSubject<IFabricState>,
    operations$: BehaviorSubject<IOperations>,
}): JSX.Element {

    const [selectionMode, updateSelectionMode] = useState(app$.getValue().selectionMode)
    const [ellipsoids, updateEllipsoids] = useState(app$.getValue().ellipsoids)

    const [operations, updateOperations] = useState(operations$.getValue())
    useEffect(() => {
        const subscriptions = [
            app$.subscribe(newState => {
                updateSelectionMode(newState.selectionMode)
                updateEllipsoids(newState.ellipsoids)
            }),
            operations$.subscribe(newOps => updateOperations(newOps)),
        ]
        return () => subscriptions.forEach(sub => sub.unsubscribe())
    }, [])

    const adjustValue = (up: boolean, pushes: boolean, pulls: boolean) => () => {
        function adjustment(): number {
            const factor = 1.03
            return up ? factor : (1 / factor)
        }

        fabric.forEachSelected(interval => {
            if (interval.isPush && !pushes || !interval.isPush && !pulls) {
                return
            }
            fabric.instance.engine.multiplyRestLength(interval.index, adjustment())
        })
    }

    function connect(): void {
<<<<<<< HEAD
        const fromFace = selectedFaces.shift()
        if (!fromFace || selectedFaces.length < 1) {
            throw new Error("Connect what?")
        }
        selectedFaces.forEach(face => addFacePair(fromFace, face))
        clearSelectedFaces()
    }

    function needsBricks(requiredFaceCount: number): boolean {
        return !fabric.splitIntervals || selectedFaces.length < requiredFaceCount || faceSelection || ellipsoids
=======
        const facePairs = fabric.builder.faceEffects(operations.selectedFaces)
        operations$.next({selectedFaces: [], facePairs})
    }

    function needsBricks(requiredFaceCount: number): boolean {
        return !fabric.splitIntervals || operations.selectedFaces.length < requiredFaceCount || selectionMode || ellipsoids
>>>>>>> ee0eebba
    }

    return (
        <div className="w-100">
            <div className="m-4">
                <div className="text-center">
                    <h2><FaHandPointUp/> Editing <FaHandPointUp/></h2>
                </div>
                <ButtonGroup className="w-100 my-2">
                    <Button disabled={needsBricks(1)} onClick={adjustValue(true, true, true)}>
                        <FaArrowUp/><FaFutbol/>
                    </Button>
                    <Button disabled={needsBricks(1)} onClick={adjustValue(true, false, true)}>
                        <FaArrowUp/><FaVolleyballBall/>
                    </Button>
                    <Button disabled={needsBricks(1)} onClick={adjustValue(true, true, false)}>
                        <FaArrowUp/><FaExpandArrowsAlt/>
                    </Button>
                </ButtonGroup>
                <ButtonGroup className="w-100 my-2">
<<<<<<< HEAD
                    <Button disabled={needsBricks(2)} onClick={connect}>
                        <FaLink/><span> Connect</span>
=======
                    <Button disabled={needsBricks(1)} onClick={adjustValue(false, true, true)}>
                        <FaArrowDown/><FaFutbol/>
                    </Button>
                    <Button disabled={needsBricks(1)} onClick={adjustValue(false, false, true)}>
                        <FaArrowDown/><FaVolleyballBall/>
                    </Button>
                    <Button disabled={needsBricks(1)} onClick={adjustValue(false, true, false)}>
                        <FaArrowDown/><FaExpandArrowsAlt/>
>>>>>>> ee0eebba
                    </Button>
                </ButtonGroup>
                <ButtonGroup className="w-100 my-2">
                    <Button disabled={needsBricks(1)} onClick={() => {
                        fabric.builder.uprightAtOrigin(operations.selectedFaces[0])
                    }}>
                        <FaCompass/><span> Upright</span>
                    </Button>
                    <Button disabled={needsBricks(2)} onClick={connect}>
                        <FaLink/><span> Connect</span>
                    </Button>
                    <Button onClick={() => fabric.builder.optimize()}>
                        <FaMagic/><span> Bows</span>
                    </Button>
                </ButtonGroup>
            </div>
            <div className="m-4">
                <div className="text-center">
                    <h2><FaSlidersH/> Lengths <FaSlidersH/></h2>
                </div>
                <div className="my-2" style={{
                    borderStyle: "solid",
                    borderColor: selectionMode || ellipsoids ? "gray" : "white",
                    borderWidth: "0.1em",
                    borderRadius: "0.7em",
                    padding: "0.5em",
                }}>
                    {features.filter(feature => lengthFeatureToRole(feature.fabricFeature) !== undefined).map(feature => (
                        <div className="my-2 p-2" key={feature.title}>
                            <FeatureChoice feature={feature} disabled={selectionMode || ellipsoids}/>
                        </div>
                    ))}
                </div>
            </div>
        </div>
    )
}

function FeatureChoice({feature, disabled}: {
    feature: FloatFeature,
    disabled: boolean,
}): JSX.Element {
    const [featurePercent, setFeaturePercent] = useState(() => feature.percent)
    useEffect(() => {
        const subscription = feature.observable.subscribe(({percent}) => setFeaturePercent(percent))
        return () => subscription.unsubscribe()
    }, [])
    return (
        <div>
            <div>{feature.config.name} {feature.numeric.toFixed(6)}</div>
            <ButtonGroup className="w-100">
                {feature.percentChoices.map(percent => {
                    const roleColor = roleColorString(lengthFeatureToRole(feature.fabricFeature))
                    const backgroundColor = featurePercent === percent ? "#000000" : roleColor
                    return (
                        <Button
                            disabled={disabled}
                            size="sm"
                            style={{
                                color: "white",
                                backgroundColor,
                            }}
                            key={`${feature.config.name}:${percent}`}
                            onClick={() => feature.percent = percent}
                        >{percent}%</Button>
                    )
                })}
            </ButtonGroup>
        </div>
    )
}<|MERGE_RESOLUTION|>--- conflicted
+++ resolved
@@ -23,30 +23,14 @@
 import { lengthFeatureToRole } from "../fabric/fabric-engine"
 import { FloatFeature } from "../fabric/fabric-features"
 import { IFabricState } from "../fabric/fabric-state"
-<<<<<<< HEAD
-import { IFace } from "../fabric/tensegrity-brick-types"
-=======
 import { IOperations } from "../fabric/tensegrity-brick-types"
->>>>>>> ee0eebba
 import { TensegrityFabric } from "../fabric/tensegrity-fabric"
 
 import { roleColorString } from "./materials"
 
-<<<<<<< HEAD
-export function ShapePanel({
-                               fabric, features, selectedFaces, addFacePair,
-                               clearSelectedFaces, app$,
-                           }: {
-    fabric: TensegrityFabric,
-    features: FloatFeature[]
-    selectedFaces: IFace[],
-    addFacePair: (faceA: IFace, faceB: IFace) => void,
-    clearSelectedFaces: () => void,
-=======
 export function ShapePanel({fabric, features, app$, operations$}: {
     fabric: TensegrityFabric,
     features: FloatFeature[]
->>>>>>> ee0eebba
     app$: BehaviorSubject<IFabricState>,
     operations$: BehaviorSubject<IOperations>,
 }): JSX.Element {
@@ -81,25 +65,12 @@
     }
 
     function connect(): void {
-<<<<<<< HEAD
-        const fromFace = selectedFaces.shift()
-        if (!fromFace || selectedFaces.length < 1) {
-            throw new Error("Connect what?")
-        }
-        selectedFaces.forEach(face => addFacePair(fromFace, face))
-        clearSelectedFaces()
-    }
-
-    function needsBricks(requiredFaceCount: number): boolean {
-        return !fabric.splitIntervals || selectedFaces.length < requiredFaceCount || faceSelection || ellipsoids
-=======
         const facePairs = fabric.builder.faceEffects(operations.selectedFaces)
         operations$.next({selectedFaces: [], facePairs})
     }
 
     function needsBricks(requiredFaceCount: number): boolean {
         return !fabric.splitIntervals || operations.selectedFaces.length < requiredFaceCount || selectionMode || ellipsoids
->>>>>>> ee0eebba
     }
 
     return (
@@ -120,10 +91,6 @@
                     </Button>
                 </ButtonGroup>
                 <ButtonGroup className="w-100 my-2">
-<<<<<<< HEAD
-                    <Button disabled={needsBricks(2)} onClick={connect}>
-                        <FaLink/><span> Connect</span>
-=======
                     <Button disabled={needsBricks(1)} onClick={adjustValue(false, true, true)}>
                         <FaArrowDown/><FaFutbol/>
                     </Button>
@@ -132,7 +99,6 @@
                     </Button>
                     <Button disabled={needsBricks(1)} onClick={adjustValue(false, true, false)}>
                         <FaArrowDown/><FaExpandArrowsAlt/>
->>>>>>> ee0eebba
                     </Button>
                 </ButtonGroup>
                 <ButtonGroup className="w-100 my-2">
