--- conflicted
+++ resolved
@@ -24,13 +24,8 @@
 
 import { FabricFeature } from "../fabric/fabric-engine"
 import { fabricFeatureValue } from "../fabric/fabric-features"
-<<<<<<< HEAD
-import { doNotClick, hideSurface, IFabricState, LifePhase } from "../fabric/fabric-state"
-import { byFaces, IFace, IFacePair, IInterval, percentToFactor } from "../fabric/tensegrity-brick-types"
-=======
 import { doNotClick, IFabricState, LifePhase } from "../fabric/fabric-state"
 import { byFaces, IFace, IFacePair, IInterval, IOperations, percentToFactor } from "../fabric/tensegrity-brick-types"
->>>>>>> ee0eebba
 import { CYLINDER, SPHERE, TensegrityFabric } from "../fabric/tensegrity-fabric"
 
 import { FACE, LINE_VERTEX_COLORS, rainbowMaterial, roleMaterial, SCALE_LINE, SELECT_MATERIAL } from "./materials"
@@ -63,18 +58,9 @@
 const NEEDLE_WIDTH = 2
 const SCALE_MAX = 0.45
 
-<<<<<<< HEAD
-export function FabricView({fabric, selectedFaces, setSelectedFaces, facePairs, faceSelection, ellipsoids, app$, lifePhase$}: {
-    fabric: TensegrityFabric,
-    selectedFaces: IFace[],
-    setSelectedFaces: (selectedFaces: IFace[]) => void,
-    facePairs: IFacePair[],
-    faceSelection: boolean,
-=======
 export function FabricView({fabric, selectionMode, ellipsoids, app$, lifePhase$, operations$}: {
     fabric: TensegrityFabric,
     selectionMode: boolean,
->>>>>>> ee0eebba
     ellipsoids: boolean,
     app$: BehaviorSubject<IFabricState>,
     lifePhase$: BehaviorSubject<LifePhase>,
@@ -111,8 +97,6 @@
         orbit.current.autoRotate = rotating
     }, [rotating])
 
-<<<<<<< HEAD
-=======
     const [operations, updateOperations] = useState(operations$.getValue())
     useEffect(() => {
         const subscription = operations$.subscribe(newOps => {
@@ -122,7 +106,6 @@
         return () => subscription.unsubscribe()
     }, [])
 
->>>>>>> ee0eebba
     const radiusFactor = fabricFeatureValue(FabricFeature.RadiusFactor).numeric
 
     const orbit = useUpdate<Orbit>(orb => {
@@ -147,13 +130,7 @@
             return
         }
         const instance = fabric.instance
-<<<<<<< HEAD
-        const addToVector = (sum: Vector3, face: IFace) => sum.add(fabric.instance.faceMidpoint(face.index))
-        const averageFaceMidpoint = () => selectedFaces.reduce(addToVector, new Vector3()).multiplyScalar(1 / selectedFaces.length)
-        const target = selectedFaces.length === 0 ? instance.getMidpoint() : averageFaceMidpoint()
-=======
         const target = instance.getMidpoint()
->>>>>>> ee0eebba
         const towardsTarget = new Vector3().subVectors(target, orbit.current.target).multiplyScalar(TOWARDS_TARGET)
         orbit.current.target.add(towardsTarget)
         orbit.current.update()
@@ -162,11 +139,6 @@
             newLifePhase = fabric.iterate(0)
         } else {
             newLifePhase = fabric.iterate(ticks)
-<<<<<<< HEAD
-            facePairs.forEach(pair => fabric.enforceBrickPair(pair))
-            fabric.needsUpdate()
-=======
->>>>>>> ee0eebba
         }
         fabric.needsUpdate()
         if (lifePhase !== newLifePhase) {
@@ -178,25 +150,11 @@
         }
         setAge(instance.engine.getAge())
     }, true, [
-<<<<<<< HEAD
-        fabric, selectedFaces, age, lifePhase, showPushes, showPulls, faceSelection,
-=======
         fabric, operations, age, lifePhase, showPushes, showPulls, selectionMode,
->>>>>>> ee0eebba
     ])
 
     function toggleFacesSelection(faceToToggle: IFace): void {
         console.log("toggle", faceToToggle.index)
-<<<<<<< HEAD
-        if (selectedFaces.some(selected => selected.index === faceToToggle.index)) {
-            const withoutNewFace = selectedFaces.filter(b => b.index !== faceToToggle.index)
-            fabric.selectIntervals(byFaces(withoutNewFace))
-            setSelectedFaces(withoutNewFace)
-        } else {
-            const withNewFace = [...selectedFaces, faceToToggle]
-            fabric.selectIntervals(byFaces(withNewFace))
-            setSelectedFaces(withNewFace)
-=======
         const selectedFaces = operations$.getValue().selectedFaces
         if (selectedFaces.some(selected => selected.index === faceToToggle.index)) {
             const withoutNewFace = selectedFaces.filter(b => b.index !== faceToToggle.index)
@@ -206,7 +164,6 @@
             const withNewFace = [...selectedFaces, faceToToggle]
             fabric.selectIntervals(byFaces(withNewFace))
             operations$.next({...operations$.getValue(), selectedFaces: withNewFace})
->>>>>>> ee0eebba
         }
     }
 
@@ -347,17 +304,11 @@
                         selectFace={toggleFacesSelection}
                     />
                 )}
-<<<<<<< HEAD
-                {selectedFaces.map(brick => <SelectedFace key={`brick${brick.index}`} selected={brick}/>)}
-                {facePairs.map((brickPair, index) => <BrickPair key={`Pair${index}`} brickPair={brickPair}/>)}
-                {hideSurface(lifePhase) ? undefined : <SurfaceComponent/>}
-=======
                 {operations.selectedFaces.map(brick => <SelectedFace key={`brick${brick.index}`} selected={brick}/>)}
                 {fabric.facePairs.map((brickPair, index) => (
                     <BrickPair key={`Pair${index}`} brickPair={brickPair}/>
                 ))}
                 <SurfaceComponent ghost={lifePhase <= LifePhase.Slack}/>
->>>>>>> ee0eebba
                 <pointLight key="Sun" distance={10000} decay={0.01} position={SUN_POSITION}/>
                 <hemisphereLight key="Hemi" color={HEMISPHERE_COLOR}/>
                 <mesh key="space" geometry={SPACE_GEOMETRY} material={spaceMaterial}/>
