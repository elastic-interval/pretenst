/*
 * Copyright (c) 2020. Beautiful Code BV, Rotterdam, Netherlands
 * Licensed under GNU GENERAL PUBLIC LICENSE Version 3.
 */

import { Html } from "@react-three/drei"
import * as React from "react"
import { FaMousePointer } from "react-icons/all"
import { Table } from "reactstrap"

import { FabricInstance } from "../fabric/fabric-instance"
import { IIntervalDetails } from "../fabric/tensegrity-types"

const DIGITS = 1

export function IntervalDetails({instance, details, singleDetails, selectDetails}: {
    instance: FabricInstance,
    details: IIntervalDetails,
    singleDetails: boolean,
    selectDetails: (details: IIntervalDetails) => void,
}): JSX.Element {
    return (
        <Html
            className={`interval-details ${singleDetails ? "single-details" : ""}`}
            position={instance.intervalLocation(details.interval)}
        >
<<<<<<< HEAD
            <div>
                <div className="details-mouse" onMouseDown={(e) => selectDetails(details)}>
=======
            <div onMouseDown={(e) => selectDetails(details)}>

                <div className="details-mouse">
>>>>>>> 06edffc0
                    <FaMousePointer/>
                </div>
                <Table className="details-table">
                    <thead>
                    <tr>
                        <td colSpan={2}>{details.interval.alpha.index}-{details.interval.omega.index}</td>
                    </tr>
                    </thead>
                    <tbody>
                    <tr>
                        <td className="text-right">Length:</td>
                        <td className="text-center">{details.length.toFixed(DIGITS)}mm</td>
                    </tr>
                    <tr>
                        <td className="text-right">Strain:</td>
                        <td className="text-center">{(details.strain * 100).toFixed(DIGITS)}%</td>
                    </tr>
                    <tr>
                        <td className="text-right">Height:</td>
                        <td className="text-center">{(details.height).toFixed(DIGITS)}mm</td>
                    </tr>
                    </tbody>
                </Table>
            </div>
        </Html>
    )
}<|MERGE_RESOLUTION|>--- conflicted
+++ resolved
@@ -24,14 +24,9 @@
             className={`interval-details ${singleDetails ? "single-details" : ""}`}
             position={instance.intervalLocation(details.interval)}
         >
-<<<<<<< HEAD
-            <div>
-                <div className="details-mouse" onMouseDown={(e) => selectDetails(details)}>
-=======
             <div onMouseDown={(e) => selectDetails(details)}>
 
                 <div className="details-mouse">
->>>>>>> 06edffc0
                     <FaMousePointer/>
                 </div>
                 <Table className="details-table">
