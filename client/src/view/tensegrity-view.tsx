--- conflicted
+++ resolved
@@ -25,11 +25,7 @@
     transition,
 } from "../fabric/fabric-state"
 import { BOOTSTRAP, ITenscript } from "../fabric/tenscript"
-<<<<<<< HEAD
-import { IFace, IFacePair, percentToFactor } from "../fabric/tensegrity-brick-types"
-=======
 import { IFacePair, IOperations, percentToFactor } from "../fabric/tensegrity-brick-types"
->>>>>>> ee0eebba
 import { TensegrityFabric } from "../fabric/tensegrity-fabric"
 
 import { ControlTabs } from "./control-tabs"
@@ -63,59 +59,18 @@
     const mainInstance = useMemo(() => fabricKernel.allocateInstance(), [])
     const slackInstance = useMemo(() => fabricKernel.allocateInstance(), [])
 
-<<<<<<< HEAD
-    const [fabric, setFabric] = useState<TensegrityFabric | undefined>()
-    const [tenscript, setTenscript] = useState<ITenscript | undefined>(getCodeFromUrl)
-    const [selectedFaces, setSelectedFaces] = useState<IFace[]>([])
-    const [facePairs, setFacePairs] = useState<IFacePair[]>([])
-
-    useEffect(() => {
-        app$.next(transition(app$.getValue(), {faceSelection: false}))
-        if (fabric && selectedFaces.length === 0) {
-            fabric.clearSelection()
-        }
-    }, [fabric, selectedFaces])
-=======
     const [initialTenscript, setInitialTenscript] = useState(getCodeToRun)
     useEffect(() => {
         location.hash = initialTenscript.code
     }, [initialTenscript])
 
     const [fabric, setFabric] = useState<TensegrityFabric | undefined>()
->>>>>>> ee0eebba
 
     const [controlTab, updateControlTab] = useState(app$.getValue().controlTab)
     const [selectionMode, updateSelectionMode] = useState(app$.getValue().selectionMode)
     const [fullScreen, updateFullScreen] = useState(app$.getValue().fullScreen)
     const [ellipsoids, updateEllipsoids] = useState(app$.getValue().ellipsoids)
 
-<<<<<<< HEAD
-    function addFacePair(faceA: IFace, faceB: IFace): void {
-        if (!fabric) {
-            return
-        }
-        const facePair = fabric.builder.addFacePair(faceA, faceB)
-        setFacePairs([...facePairs, facePair])
-    }
-
-    useEffect(() => {
-        if (facePairs.length === 0) {
-            return
-        }
-        const timer = setInterval(() => {
-            if (!fabric || facePairs.length === 0) {
-                return
-            }
-            const newFacePairs = fabric.builder.tightenFacePairs(facePairs, 0.01)
-            if (newFacePairs) {
-                setFacePairs(newFacePairs)
-            }
-        }, 50)
-        return () => clearTimeout(timer)
-    }, [facePairs])
-
-=======
->>>>>>> ee0eebba
     useEffect(() => {
         const subscription = app$.subscribe(fabricState => {
             updateControlTab(fabricState.controlTab)
@@ -175,17 +130,9 @@
         mainInstance.engine.initInstance()
         operations$.next({selectedFaces: [], facePairs: []})
         lifePhase$.next(LifePhase.Growing)
-<<<<<<< HEAD
-        app$.next(transition(app$.getValue(), {ellipsoids: false, faceSelection: false}))
-        setFabric(new TensegrityFabric(mainInstance, slackInstance, features, newTenscript, setFacePairs))
-        if (replaceUrl) {
-            location.hash = newTenscript.code
-        }
-=======
         app$.next(transition(app$.getValue(), {ellipsoids: false, selectionMode: false}))
         const setFacePairs = (facePairs: IFacePair[]) => operations$.next({facePairs, selectedFaces: []})
         setFabric(new TensegrityFabric(mainInstance, slackInstance, features, newTenscript, setFacePairs))
->>>>>>> ee0eebba
     }
 
     useEffect(() => {
@@ -217,30 +164,9 @@
                 >
                     <ControlTabs
                         fabric={fabric}
-<<<<<<< HEAD
-                        selectedFaces={selectedFaces}
-                        clearSelectedFaces={() => setSelectedFaces([])}
-                        facePairs={facePairs}
-                        addFacePair={addFacePair}
-                        tenscript={tenscript}
-                        setTenscript={(grow: boolean, newScript?: ITenscript) => {
-                            if (grow) {
-                                if (!newScript || !tenscript) {
-                                    console.warn("No tenscript to grow")
-                                    return
-                                }
-                                const scriptToGrow = newScript ? newScript : tenscript
-                                setTenscript(scriptToGrow)
-                                growFromTenscript(scriptToGrow, true)
-                            } else {
-                                setTenscript(newScript)
-                            }
-                        }}
-=======
                         initialTenscript={initialTenscript}
                         setInitialTenscript={setInitialTenscript}
                         runTenscript={runTenscript}
->>>>>>> ee0eebba
                         toFullScreen={() => toFullScreen(true)}
                         app$={app$}
                         lifePhase$={lifePhase$}
@@ -274,11 +200,6 @@
                                 app$={app$}
                                 operations$={operations$}
                                 fullScreen={fullScreen}
-<<<<<<< HEAD
-                                selectedFaces={selectedFaces}
-                                clearSelectedFaces={() => setSelectedFaces([])}
-=======
->>>>>>> ee0eebba
                             />
                         )}
                         <ToolbarLeftBottom
@@ -304,14 +225,7 @@
                         }}>
                             <FabricView
                                 fabric={fabric}
-<<<<<<< HEAD
-                                selectedFaces={selectedFaces}
-                                setSelectedFaces={setSelectedFaces}
-                                facePairs={facePairs}
-                                faceSelection={faceSelection}
-=======
                                 selectionMode={selectionMode}
->>>>>>> ee0eebba
                                 ellipsoids={ellipsoids}
                                 app$={app$}
                                 lifePhase$={lifePhase$}
