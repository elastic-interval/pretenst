--- conflicted
+++ resolved
@@ -12,11 +12,7 @@
 import { FloatFeature } from "../fabric/fabric-features"
 import { ControlTab, IFabricState, LifePhase, transition } from "../fabric/fabric-state"
 import { ITenscript } from "../fabric/tenscript"
-<<<<<<< HEAD
-import { IFace, IFacePair } from "../fabric/tensegrity-brick-types"
-=======
 import { IOperations } from "../fabric/tensegrity-brick-types"
->>>>>>> ee0eebba
 import { TensegrityFabric } from "../fabric/tensegrity-fabric"
 
 import { OptimizePanel } from "./optimize-panel"
@@ -37,18 +33,6 @@
 }
 
 export function ControlTabs({
-<<<<<<< HEAD
-                                fabric, selectedFaces, clearSelectedFaces, tenscript, setTenscript,
-                                addFacePair, toFullScreen, app$, lifePhase$, features,
-                            }: {
-    fabric?: TensegrityFabric,
-    selectedFaces: IFace[],
-    clearSelectedFaces: () => void,
-    facePairs: IFacePair[],
-    addFacePair: (faceA: IFace, faceB: IFace) => void,
-    tenscript?: ITenscript,
-    setTenscript: (grow: boolean, tenscript: ITenscript) => void,
-=======
                                 fabric, initialTenscript, setInitialTenscript, runTenscript,
                                 toFullScreen, app$, lifePhase$, operations$, features,
                             }: {
@@ -56,7 +40,6 @@
     initialTenscript: ITenscript,
     setInitialTenscript: (tenscript: ITenscript) => void,
     runTenscript: (tenscript: ITenscript) => void,
->>>>>>> ee0eebba
     toFullScreen: () => void,
     app$: BehaviorSubject<IFabricState>,
     lifePhase$: BehaviorSubject<LifePhase>,
@@ -68,11 +51,7 @@
 
     useEffect(() => {
         if (controlTab !== ControlTab.Shape) {
-<<<<<<< HEAD
-            clearSelectedFaces()
-=======
             operations$.next({selectedFaces: [], facePairs: []})
->>>>>>> ee0eebba
         }
     }, [controlTab])
 
@@ -111,12 +90,6 @@
                     return !fabric ? (<div/>) : (
                         <ShapePanel
                             fabric={fabric}
-<<<<<<< HEAD
-                            selectedFaces={selectedFaces}
-                            clearSelectedFaces={clearSelectedFaces}
-                            addFacePair={addFacePair}
-=======
->>>>>>> ee0eebba
                             features={features}
                             app$={app$}
                             operations$={operations$}
