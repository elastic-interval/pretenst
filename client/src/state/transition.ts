--- conflicted
+++ resolved
@@ -58,21 +58,8 @@
         return this
     }
 
-<<<<<<< HEAD
-    public withHomeHexalot(homeHexalot?: Hexalot): Transition {
-        const selectedHexalot = homeHexalot
-        if (selectedHexalot) { // todo: just copied from above for now.  these will change.
-            const genomePresent = selectedHexalot.fetchGenome(this.appState.storage, () => {
-                // TODO: decide what kind of reaction. visually there's nothing
-            })
-            console.log(`Genome present for ${selectedHexalot.id}`, genomePresent)
-        }
-        const selectedSpot = homeHexalot ? homeHexalot.centerSpot : undefined
-        this.appState = {...this.appState, homeHexalot, selectedHexalot, selectedSpot}
-=======
     public async withHomeHexalot(homeHexalot?: Hexalot): Promise<Transition> {
         this.appState = {...this.appState, homeHexalot}
->>>>>>> 717f3f22
         if (!homeHexalot) {
             return this.withMode(Mode.Visiting).withJourney().withSelectedSpot()
         }
