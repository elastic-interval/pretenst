--- conflicted
+++ resolved
@@ -7,11 +7,8 @@
 import { Gotchi } from "../gotchi/gotchi"
 import { Jockey } from "../gotchi/jockey"
 import { Hexalot } from "../island/hexalot"
-<<<<<<< HEAD
+import { Island } from "../island/island"
 import { calculateHexalotId, isIslandLegal, isSpotLegal, recalculateIsland, Surface } from "../island/island-logic"
-=======
-import { Island } from "../island/island"
->>>>>>> c784289f
 import { Journey } from "../island/journey"
 import { Spot } from "../island/spot"
 
