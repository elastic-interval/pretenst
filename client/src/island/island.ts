/*
 * Copyright (c) 2019. Beautiful Code BV, Rotterdam, Netherlands
 * Licensed under GNU GENERAL PUBLIC LICENSE Version 3.
 */

import { Vector3 } from "three"

import { IGotchiFactory } from "../gotchi/gotchi"
import { IAppState, Mode } from "../state/app-state"
import { Transition } from "../state/transition"
import { IStorage } from "../storage/storage"

<<<<<<< HEAD
import { Hexalot } from "./hexalot"
import {
    calculateHexalotId,
    equals,
    fillIsland,
    findParentHexalot,
    findSpot,
    HEXALOT_SHAPE,
    ICoords,
    IIsland,
    IslandData,
    plus,
} from "./island-logic"
import { Spot } from "./spot"

export class Island implements IIsland {
=======
import { Hexalot, hexalotTreeString } from "./hexalot"
import { ADJACENT, BRANCH_STEP, HEXALOT_SHAPE, STOP_STEP } from "./shapes"
import { coordSort, equals, ICoords, plus, Spot, spotsToString, Surface, zero } from "./spot"

export interface IslandData {
    name: string
    hexalots: string
    spots: string
}

function sortSpotsOnCoord(a: Spot, b: Spot): number {
    return coordSort(a.coords, b.coords)
}

function removeSpot(spots: Spot[], spotToRemove: Spot): Spot[] {
    return spots.filter(s => !equals(s.coords, spotToRemove.coords))
}

export class Island {
>>>>>>> c784289f
    public readonly name: string
    public spots: Spot[] = []
    public hexalots: Hexalot[] = []
    public state: IAppState
    public vacantHexalot?: Hexalot

<<<<<<< HEAD
    constructor(islandData: IslandData, readonly gotchiFactory: IGotchiFactory, storage: IStorage, subject: Subject<IAppState>, nonce: number) {
        fillIsland(islandData, this)
=======
    constructor(islandData: IslandData, readonly gotchiFactory: IGotchiFactory, storage: IStorage, nonce: number) {
        this.apply(islandData)
>>>>>>> c784289f
        this.name = islandData.name
        const island = this
        const mode = Mode.Visiting
        const islandIsLegal = false
        const appState: IAppState = {nonce: nonce + 1, island, storage, mode, islandIsLegal}
        this.state = new Transition(appState).withRestructure.state
    }

    public findHexalot(id: string): Hexalot | undefined {
        return this.hexalots.find(hexalot => hexalot.id === id)
    }

    public createHexalot(spot: Spot): Hexalot {
        return this.hexalotAroundSpot(spot)
    }

    public get midpoint(): Vector3 {
        return this.spots
            .reduce((sum: Vector3, spot: Spot) => sum.add(spot.center), new Vector3())
            .multiplyScalar(1 / this.spots.length)
    }

<<<<<<< HEAD
    public hexalotAroundSpot(spot: Spot): Hexalot {
        return this.getOrCreateHexalot(findParentHexalot(spot) as Hexalot, spot.coords)
=======
    public get islandData(): IslandData {
        const gone = this.vacantHexalot
        if (gone) {
            const parent = gone.parentHexalot
            if (!parent) {
                throw new Error("No parent")
            }
            parent.childHexalots = parent.childHexalots.filter(child => child.id !== gone.id)
            const hexalots = this.hexalots.filter(h => h.id !== gone.id)
            const spotsToRemove = this.spots.filter(p => {
                return p.memberOfHexalot.length === 1 && p.memberOfHexalot[0].id === gone.id
            })
            const spots = spotsToRemove.reduce(removeSpot, this.spots).sort(sortSpotsOnCoord)
            return {
                name: this.name,
                hexalots: hexalotTreeString(hexalots),
                spots: spotsToString(spots),
            } as IslandData
        }
        if (!this.islandIsLegal) {
            throw new Error("Saving illegal island")
        }
        this.spots.sort(sortSpotsOnCoord)
        return {
            name: this.name,
            hexalots: hexalotTreeString(this.hexalots),
            spots: spotsToString(this.spots),
        } as IslandData
    }

    // ================================================================================================

    private apply(data: IslandData): void {
        let hexalot: Hexalot | undefined = this.getOrCreateHexalot(undefined, zero)
        const stepStack = data.hexalots.split("").reverse().map(stepChar => Number(stepChar))
        const hexalotStack: Hexalot[] = []
        while (stepStack.length > 0) {
            const step = stepStack.pop()
            switch (step) {
                case STOP_STEP:
                    hexalot = hexalotStack.pop()
                    break
                case BRANCH_STEP:
                    if (hexalot) {
                        hexalotStack.push(hexalot)
                    }
                    break
                case 1:
                case 2:
                case 3:
                case 4:
                case 5:
                case 6:
                    if (hexalot) {
                        hexalot = this.hexalotAroundSpot(hexalot.spots[step])
                    }
                    break
                default:
                    console.error("Error step")
            }
        }
        const hexChars = data.spots ? data.spots.split("") : []
        const numbers = hexChars.map(hexChar => parseInt(hexChar, 16))
        const booleanArrays = numbers.map(nyb => {
            const b0 = (nyb & 8) !== 0
            const b1 = (nyb & 4) !== 0
            const b2 = (nyb & 2) !== 0
            const b3 = (nyb & 1) !== 0
            return [b0, b1, b2, b3]
        })
        const landStack = [].concat.apply([], booleanArrays).reverse()
        this.spots.sort(sortSpotsOnCoord)
        if (landStack.length) {
            this.spots.forEach(spot => {
                const land = landStack.pop()
                spot.surface = land ? Surface.Land : Surface.Water
            })
        } else if (this.hexalots.length === 1) {
            const singleHexalot = this.hexalots[0]
            singleHexalot.spots.map(spot => spot.surface = Math.random() > 0.5 ? Surface.Land : Surface.Water)
            singleHexalot.spots[0].surface = Surface.Land
        }
        this.hexalots.forEach(lot => lot.refreshId())
    }

    private hexalotAroundSpot(spot: Spot): Hexalot {
        const hexalotParent = spot.adjacentHexalots.reduce(
            (parent: Hexalot | undefined, candiate: Hexalot) => {
                if (parent && parent.nonce >= candiate.nonce) {
                    return parent
                }
                return candiate
            },
            undefined,
        )
        return this.getOrCreateHexalot(hexalotParent, spot.coords)
>>>>>>> c784289f
    }

    public getOrCreateHexalot(parent: Hexalot | undefined, coords: ICoords): Hexalot {
        const existing = this.hexalots.find(existingHexalot => equals(existingHexalot.coords, coords))
        if (existing) {
            return existing
        }
        const spots = HEXALOT_SHAPE.map(c => this.getOrCreateSpot(plus(c, coords)))
        const hexalot = new Hexalot(parent, coords, spots, this.gotchiFactory)
        calculateHexalotId(hexalot)
        this.hexalots.push(hexalot)
        return hexalot
    }

    // ================================================================================================

    private getOrCreateSpot(coords: ICoords): Spot {
        const existing = findSpot(this, coords)
        if (existing) {
            return existing as Spot
        }
        const spot = new Spot(coords)
        this.spots.push(spot)
        return spot
    }
}<|MERGE_RESOLUTION|>--- conflicted
+++ resolved
@@ -10,7 +10,6 @@
 import { Transition } from "../state/transition"
 import { IStorage } from "../storage/storage"
 
-<<<<<<< HEAD
 import { Hexalot } from "./hexalot"
 import {
     calculateHexalotId,
@@ -27,40 +26,14 @@
 import { Spot } from "./spot"
 
 export class Island implements IIsland {
-=======
-import { Hexalot, hexalotTreeString } from "./hexalot"
-import { ADJACENT, BRANCH_STEP, HEXALOT_SHAPE, STOP_STEP } from "./shapes"
-import { coordSort, equals, ICoords, plus, Spot, spotsToString, Surface, zero } from "./spot"
-
-export interface IslandData {
-    name: string
-    hexalots: string
-    spots: string
-}
-
-function sortSpotsOnCoord(a: Spot, b: Spot): number {
-    return coordSort(a.coords, b.coords)
-}
-
-function removeSpot(spots: Spot[], spotToRemove: Spot): Spot[] {
-    return spots.filter(s => !equals(s.coords, spotToRemove.coords))
-}
-
-export class Island {
->>>>>>> c784289f
     public readonly name: string
     public spots: Spot[] = []
     public hexalots: Hexalot[] = []
     public state: IAppState
     public vacantHexalot?: Hexalot
 
-<<<<<<< HEAD
-    constructor(islandData: IslandData, readonly gotchiFactory: IGotchiFactory, storage: IStorage, subject: Subject<IAppState>, nonce: number) {
+    constructor(islandData: IslandData, readonly gotchiFactory: IGotchiFactory, storage: IStorage,nonce: number) {
         fillIsland(islandData, this)
-=======
-    constructor(islandData: IslandData, readonly gotchiFactory: IGotchiFactory, storage: IStorage, nonce: number) {
-        this.apply(islandData)
->>>>>>> c784289f
         this.name = islandData.name
         const island = this
         const mode = Mode.Visiting
@@ -83,107 +56,8 @@
             .multiplyScalar(1 / this.spots.length)
     }
 
-<<<<<<< HEAD
     public hexalotAroundSpot(spot: Spot): Hexalot {
         return this.getOrCreateHexalot(findParentHexalot(spot) as Hexalot, spot.coords)
-=======
-    public get islandData(): IslandData {
-        const gone = this.vacantHexalot
-        if (gone) {
-            const parent = gone.parentHexalot
-            if (!parent) {
-                throw new Error("No parent")
-            }
-            parent.childHexalots = parent.childHexalots.filter(child => child.id !== gone.id)
-            const hexalots = this.hexalots.filter(h => h.id !== gone.id)
-            const spotsToRemove = this.spots.filter(p => {
-                return p.memberOfHexalot.length === 1 && p.memberOfHexalot[0].id === gone.id
-            })
-            const spots = spotsToRemove.reduce(removeSpot, this.spots).sort(sortSpotsOnCoord)
-            return {
-                name: this.name,
-                hexalots: hexalotTreeString(hexalots),
-                spots: spotsToString(spots),
-            } as IslandData
-        }
-        if (!this.islandIsLegal) {
-            throw new Error("Saving illegal island")
-        }
-        this.spots.sort(sortSpotsOnCoord)
-        return {
-            name: this.name,
-            hexalots: hexalotTreeString(this.hexalots),
-            spots: spotsToString(this.spots),
-        } as IslandData
-    }
-
-    // ================================================================================================
-
-    private apply(data: IslandData): void {
-        let hexalot: Hexalot | undefined = this.getOrCreateHexalot(undefined, zero)
-        const stepStack = data.hexalots.split("").reverse().map(stepChar => Number(stepChar))
-        const hexalotStack: Hexalot[] = []
-        while (stepStack.length > 0) {
-            const step = stepStack.pop()
-            switch (step) {
-                case STOP_STEP:
-                    hexalot = hexalotStack.pop()
-                    break
-                case BRANCH_STEP:
-                    if (hexalot) {
-                        hexalotStack.push(hexalot)
-                    }
-                    break
-                case 1:
-                case 2:
-                case 3:
-                case 4:
-                case 5:
-                case 6:
-                    if (hexalot) {
-                        hexalot = this.hexalotAroundSpot(hexalot.spots[step])
-                    }
-                    break
-                default:
-                    console.error("Error step")
-            }
-        }
-        const hexChars = data.spots ? data.spots.split("") : []
-        const numbers = hexChars.map(hexChar => parseInt(hexChar, 16))
-        const booleanArrays = numbers.map(nyb => {
-            const b0 = (nyb & 8) !== 0
-            const b1 = (nyb & 4) !== 0
-            const b2 = (nyb & 2) !== 0
-            const b3 = (nyb & 1) !== 0
-            return [b0, b1, b2, b3]
-        })
-        const landStack = [].concat.apply([], booleanArrays).reverse()
-        this.spots.sort(sortSpotsOnCoord)
-        if (landStack.length) {
-            this.spots.forEach(spot => {
-                const land = landStack.pop()
-                spot.surface = land ? Surface.Land : Surface.Water
-            })
-        } else if (this.hexalots.length === 1) {
-            const singleHexalot = this.hexalots[0]
-            singleHexalot.spots.map(spot => spot.surface = Math.random() > 0.5 ? Surface.Land : Surface.Water)
-            singleHexalot.spots[0].surface = Surface.Land
-        }
-        this.hexalots.forEach(lot => lot.refreshId())
-    }
-
-    private hexalotAroundSpot(spot: Spot): Hexalot {
-        const hexalotParent = spot.adjacentHexalots.reduce(
-            (parent: Hexalot | undefined, candiate: Hexalot) => {
-                if (parent && parent.nonce >= candiate.nonce) {
-                    return parent
-                }
-                return candiate
-            },
-            undefined,
-        )
-        return this.getOrCreateHexalot(hexalotParent, spot.coords)
->>>>>>> c784289f
     }
 
     public getOrCreateHexalot(parent: Hexalot | undefined, coords: ICoords): Hexalot {
